--- conflicted
+++ resolved
@@ -50,113 +50,7 @@
 	CurrentBlockHeight int32
 }
 
-<<<<<<< HEAD
-type BlockScanResponse interface {
-	OnScan(rescannedThrough int32) bool
-	OnEnd(height int32, cancelled bool)
-	OnError(err string)
-}
-
-type PurchaseTicketsRequest struct {
-	Account               uint32
-	RequiredConfirmations uint32
-	NumTickets            uint32
-	Passphrase            []byte
-	Expiry                uint32
-	TxFee                 int64
-	VSPHost               string
-	TicketAddress         string
-	PoolAddress           string
-	PoolFees              float64
-	TicketFee             int64
-}
-
-type GetTicketsRequest struct {
-	StartingBlockHash   []byte
-	StartingBlockHeight int32
-	EndingBlockHash     []byte
-	EndingBlockHeight   int32
-	TargetTicketCount   int32
-}
-
-type TicketInfo struct {
-	BlockHeight uint32
-	Status      string
-	Ticket      *wallet.TransactionSummary
-	Spender     *wallet.TransactionSummary
-}
-
-type TicketPriceResponse struct {
-	TicketPrice int64
-	Height      int32
-}
-
-/*
-Direction
-0: Sent
-1: Received
-2: Transferred
-*/
-type Transaction struct {
-	Hash      string `storm:"id,unique"`
-	Raw       string
-	Fee       int64
-	Timestamp int64
-	Type      string
-	Amount    int64
-	Status    string
-	Height    int32
-	Direction int32
-	Debits    *[]TransactionDebit
-	Credits   *[]TransactionCredit
-}
-
-type TransactionDebit struct {
-	Index           int32
-	PreviousAccount int32
-	PreviousAmount  int64
-	AccountName     string
-}
-
-type TransactionCredit struct {
-	Index    int32
-	Account  int32
-	Internal bool
-	Amount   int64
-	Address  string
-}
-
-type DecodedTransaction struct {
-	Hash     string
-	Type     string
-	Version  int32
-	LockTime int32
-	Expiry   int32
-	Inputs   []DecodedInput
-	Outputs  []DecodedOutput
-
-	//Vote Info
-	VoteVersion    int32
-	LastBlockValid bool
-	VoteBits       string
-}
-
-type DecodedInput struct {
-	PreviousTransactionHash  string
-	PreviousTransactionIndex int32
-	AmountIn                 int64
-}
-
-type DecodedOutput struct {
-	Index      int32
-	Value      int64
-	Version    int32
-	ScriptType string
-	Addresses  []string
-}
-=======
 /** begin sync-related types */
->>>>>>> 2a86d9eb
 
 type SyncProgressListener interface {
 	OnPeerConnectedOrDisconnected(numberOfConnectedPeers int32)
@@ -202,14 +96,6 @@
 	CurrentStageTimeRemaining int64
 }
 
-<<<<<<< HEAD
-type VSPTicketPurchaseInfo struct {
-	PoolAddress   string  `json:"PoolAddress"`
-	PoolFees      float64 `json:"PoolFees"`
-	Script        string  `json:"Script"`
-	TicketAddress string  `json:"TicketAddress"`
-}
-=======
 /** end sync-related types */
 
 /** begin tx-related types */
@@ -334,5 +220,4 @@
 	TicketAddress string
 }
 
-/** end ticket-related types */
->>>>>>> 2a86d9eb
+/** end ticket-related types */