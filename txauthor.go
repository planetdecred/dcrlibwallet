--- conflicted
+++ resolved
@@ -6,14 +6,9 @@
 	"fmt"
 	"time"
 
-<<<<<<< HEAD
+	"github.com/decred/dcrd/chaincfg/chainhash"
 	"github.com/decred/dcrd/dcrutil/v2"
 	"github.com/decred/dcrd/txscript/v2"
-=======
-	"github.com/decred/dcrd/chaincfg/chainhash"
-	"github.com/decred/dcrd/dcrutil"
-	"github.com/decred/dcrd/txscript"
->>>>>>> 72dee2a7
 	"github.com/decred/dcrd/wire"
 	"github.com/decred/dcrwallet/errors/v2"
 	w "github.com/decred/dcrwallet/wallet/v3"
@@ -23,33 +18,19 @@
 )
 
 type TxAuthor struct {
-<<<<<<< HEAD
 	sourceWallet        *Wallet
 	sourceAccountNumber uint32
 	destinations        []TransactionDestination
 	changeAddress       string
-=======
-	lw                    *LibWallet
-	sendFromAccount       uint32
-	requiredConfirmations int32
-	inputs                []*wire.TxIn
-	destinations          []txhelper.TransactionDestination
-	changeDestinations    []txhelper.TransactionDestination
->>>>>>> 72dee2a7
+	inputs              []*wire.TxIn
+	changeDestinations  []TransactionDestination
 }
 
 func (mw *MultiWallet) NewUnsignedTx(sourceWallet *Wallet, sourceAccountNumber int32) *TxAuthor {
 	return &TxAuthor{
-<<<<<<< HEAD
 		sourceWallet:        sourceWallet,
 		sourceAccountNumber: uint32(sourceAccountNumber),
 		destinations:        make([]TransactionDestination, 0),
-=======
-		sendFromAccount:       uint32(sourceAccountNumber),
-		destinations:          make([]txhelper.TransactionDestination, 0),
-		requiredConfirmations: requiredConfirmations,
-		lw:                    lw,
->>>>>>> 72dee2a7
 	}
 }
 
@@ -59,12 +40,7 @@
 		return translateError(err)
 	}
 
-<<<<<<< HEAD
 	tx.destinations = append(tx.destinations, TransactionDestination{
-=======
-func (tx *TxAuthor) AddSendDestination(address string, atomAmount int64, sendMax bool) {
-	tx.destinations = append(tx.destinations, txhelper.TransactionDestination{
->>>>>>> 72dee2a7
 		Address:    address,
 		AtomAmount: atomAmount,
 		SendMax:    sendMax,
@@ -74,7 +50,7 @@
 }
 
 func (tx *TxAuthor) UpdateSendDestination(index int, address string, atomAmount int64, sendMax bool) {
-	tx.destinations[index] = txhelper.TransactionDestination{
+	tx.destinations[index] = TransactionDestination{
 		Address:    address,
 		AtomAmount: atomAmount,
 		SendMax:    sendMax,
@@ -87,7 +63,6 @@
 	}
 }
 
-<<<<<<< HEAD
 func (tx *TxAuthor) SendDestination(atIndex int) *TransactionDestination {
 	return &tx.destinations[atIndex]
 }
@@ -101,60 +76,28 @@
 	return &Amount{
 		AtomValue: totalSendAmountAtom,
 		DcrValue:  dcrutil.Amount(totalSendAmountAtom).ToCoin(),
-=======
-func (tx *TxAuthor) AddChangeDestination(address string, atomAmount int64) {
-	tx.changeDestinations = append(tx.changeDestinations, txhelper.TransactionDestination{
-		Address:    address,
-		AtomAmount: atomAmount,
-	})
-}
-
-func (tx *TxAuthor) UpdateChangeDestination(index int, address string, atomAmount int64) {
-	tx.changeDestinations[index] = txhelper.TransactionDestination{
-		Address:    address,
-		AtomAmount: atomAmount,
-	}
-}
-
-func (tx *TxAuthor) RemoveChangeDestination(index int) {
-	if len(tx.changeDestinations) > index {
-		tx.changeDestinations = append(tx.changeDestinations[:index], tx.changeDestinations[index+1:]...)
->>>>>>> 72dee2a7
 	}
 }
 
 func (tx *TxAuthor) EstimateFeeAndSize() (*TxFeeAndSize, error) {
-	_, txSerializeSize, err := tx.constructTransaction()
+	unsignedTx, err := tx.constructTransaction()
 	if err != nil {
 		return nil, translateError(err)
 	}
 
-	feeToSendTx := txrules.FeeForSerializeSize(txrules.DefaultRelayFeePerKb, txSerializeSize)
+	feeToSendTx := txrules.FeeForSerializeSize(txrules.DefaultRelayFeePerKb, unsignedTx.EstimatedSignedSerializeSize)
 	feeAmount := &Amount{
 		AtomValue: int64(feeToSendTx),
 		DcrValue:  feeToSendTx.ToCoin(),
 	}
 
 	return &TxFeeAndSize{
-		EstimatedSignedSize: txSerializeSize,
+		EstimatedSignedSize: unsignedTx.EstimatedSignedSerializeSize,
 		Fee:                 feeAmount,
 	}, nil
 }
 
 func (tx *TxAuthor) EstimateMaxSendAmount() (*Amount, error) {
-	sendMaxDestinations := 0
-	for _, destination := range tx.destinations {
-		if destination.SendMax {
-			sendMaxDestinations++
-		}
-	}
-
-	if sendMaxDestinations == 0 {
-		return nil, fmt.Errorf("specify a send max destination to get max send amount estimate")
-	} else if sendMaxDestinations > 1 {
-		return nil, fmt.Errorf("multiple send max destinations not permitted")
-	}
-
 	txFeeAndSize, err := tx.EstimateFeeAndSize()
 	if err != nil {
 		return nil, err
@@ -177,8 +120,8 @@
 	// first clear any previously set inputs
 	// so that an outdated set of inputs isn't used if an error occurs from this function
 	tx.inputs = nil
-
-	accountUtxos, err := tx.lw.AllUnspentOutputs(int32(tx.sendFromAccount), tx.requiredConfirmations)
+	requiredConfirmations := tx.sourceWallet.RequiredConfirmations()
+	accountUtxos, err := tx.sourceWallet.AllUnspentOutputs(int32(tx.sourceAccountNumber), requiredConfirmations)
 	if err != nil {
 		return fmt.Errorf("error reading unspent outputs in account: %v", err)
 	}
@@ -214,7 +157,7 @@
 	return nil
 }
 
-func (tx *TxAuthor) Broadcast(privatePassphrase []byte) (string, error) {
+func (tx *TxAuthor) Broadcast(privatePassphrase []byte) ([]byte, error) {
 	defer func() {
 		for i := range privatePassphrase {
 			privatePassphrase[i] = 0
@@ -224,20 +167,24 @@
 	n, err := tx.sourceWallet.internal.NetworkBackend()
 	if err != nil {
 		log.Error(err)
-		return "", err
-	}
-
-	unsignedTx, _, err := tx.constructTransaction()
-	if err != nil {
-		return "", translateError(err)
+		return nil, err
+	}
+
+	unsignedTx, err := tx.constructTransaction()
+	if err != nil {
+		return nil, translateError(err)
+	}
+
+	if unsignedTx.ChangeIndex >= 0 {
+		unsignedTx.RandomizeChangePosition()
 	}
 
 	var txBuf bytes.Buffer
-	txBuf.Grow(unsignedTx.SerializeSize())
-	err = unsignedTx.Serialize(&txBuf)
-	if err != nil {
-		log.Error(err)
-		return "", err
+	txBuf.Grow(unsignedTx.Tx.SerializeSize())
+	err = unsignedTx.Tx.Serialize(&txBuf)
+	if err != nil {
+		log.Error(err)
+		return nil, err
 	}
 
 	var msgTx wire.MsgTx
@@ -245,7 +192,7 @@
 	if err != nil {
 		log.Error(err)
 		//Bytes do not represent a valid raw transaction
-		return "", err
+		return nil, err
 	}
 
 	lock := make(chan time.Time, 1)
@@ -257,7 +204,7 @@
 	err = tx.sourceWallet.internal.Unlock(ctx, privatePassphrase, lock)
 	if err != nil {
 		log.Error(err)
-		return "", errors.New(ErrInvalidPassphrase)
+		return nil, errors.New(ErrInvalidPassphrase)
 	}
 
 	var additionalPkScripts map[wire.OutPoint][]byte
@@ -265,7 +212,7 @@
 	invalidSigs, err := tx.sourceWallet.internal.SignTransaction(ctx, &msgTx, txscript.SigHashAll, additionalPkScripts, nil, nil)
 	if err != nil {
 		log.Error(err)
-		return "", err
+		return nil, err
 	}
 
 	invalidInputIndexes := make([]uint32, len(invalidSigs))
@@ -278,31 +225,34 @@
 	err = msgTx.Serialize(&serializedTransaction)
 	if err != nil {
 		log.Error(err)
-		return "", err
+		return nil, err
 	}
 
 	err = msgTx.Deserialize(bytes.NewReader(serializedTransaction.Bytes()))
 	if err != nil {
 		//Invalid tx
 		log.Error(err)
-		return "", err
+		return nil, err
 	}
 
 	txHash, err := tx.sourceWallet.internal.PublishTransaction(ctx, &msgTx, serializedTransaction.Bytes(), n)
 	if err != nil {
-		return "", translateError(err)
-	}
-
-	return txHash.String(), nil
-}
-
-<<<<<<< HEAD
+		return nil, translateError(err)
+	}
+	return txHash[:], nil
+}
+
 func (tx *TxAuthor) constructTransaction() (*txauthor.AuthoredTx, error) {
 	var err error
 	var outputs = make([]*wire.TxOut, 0)
 	var outputSelectionAlgorithm w.OutputSelectionAlgorithm = w.OutputSelectionAlgorithmDefault
 	var changeSource txauthor.ChangeSource
 
+	if len(tx.inputs) != 0 {
+		// custom transaction
+		return tx.constructCustomTransaction()
+	}
+
 	ctx := tx.sourceWallet.shutdownContext()
 
 	for _, destination := range tx.destinations {
@@ -314,39 +264,8 @@
 		// check if multiple destinations are set to receive max amount
 		if destination.SendMax && changeSource != nil {
 			return nil, fmt.Errorf("cannot send max amount to multiple recipients")
-=======
-func (tx *TxAuthor) constructTransaction() (*wire.MsgTx, int, error) {
-	if len(tx.inputs) != 0 {
-		// custom transaction
-		return tx.constructCustomTransaction()
-	}
-
-	if len(tx.changeDestinations) != 0 {
-		return nil, 0, fmt.Errorf("specify custom inputs to use custom change outputs")
-	}
-
-	outputs, _, maxAmountRecipientAddress, err := txhelper.ParseOutputsAndChangeDestination(tx.destinations)
-	if err != nil {
-		log.Errorf("constructTransaction: error parsing tx destinations: %v", err)
-		return nil, 0, fmt.Errorf("error parsing tx destinations: %v", err)
-	}
-
-	var outputSelectionAlgorithm wallet.OutputSelectionAlgorithm = wallet.OutputSelectionAlgorithmDefault
-	var changeSource txauthor.ChangeSource
-
-	if maxAmountRecipientAddress != "" {
-		// set output selection algo to all
-		outputSelectionAlgorithm = wallet.OutputSelectionAlgorithmAll
-		// use the address to make a changeSource
-		changeSource, err = txhelper.MakeTxChangeSource(maxAmountRecipientAddress)
-		if err != nil {
-			log.Errorf("constructTransaction: error preparing change source: %v", err)
-			return nil, 0, fmt.Errorf("max amount change source error: %v", err)
->>>>>>> 72dee2a7
-		}
-	}
-
-<<<<<<< HEAD
+		}
+
 		if destination.SendMax {
 			// This is a send max destination, set output selection algo to all.
 			outputSelectionAlgorithm = w.OutputSelectionAlgorithmAll
@@ -408,28 +327,20 @@
 	}
 
 	return changeSource, nil
-=======
-	unsignedTx, err := tx.lw.wallet.NewUnsignedTransaction(outputs, txrules.DefaultRelayFeePerKb, tx.sendFromAccount,
-		tx.requiredConfirmations, outputSelectionAlgorithm, changeSource)
-	if err != nil {
-		return nil, 0, err
-	}
-
-	return unsignedTx.Tx, unsignedTx.EstimatedSignedSerializeSize, nil
-}
-
-func (tx *TxAuthor) constructCustomTransaction() (*wire.MsgTx, int, error) {
+}
+
+func (tx *TxAuthor) constructCustomTransaction() (*txauthor.AuthoredTx, error) {
 	// Used to generate an internal address for change,
 	// if no change destination is provided and
 	// no recipient is set to receive max amount.
 	changeAddressFn := func() (string, error) {
-		addr, err := tx.lw.wallet.NewChangeAddress(tx.sendFromAccount)
+		ctx := tx.sourceWallet.shutdownContext()
+		addr, err := tx.sourceWallet.internal.NewChangeAddress(ctx, tx.sourceAccountNumber)
 		if err != nil {
 			return "", err
 		}
-		return addr.EncodeAddress(), nil
-	}
-
-	return txhelper.NewUnsignedTx(tx.inputs, tx.destinations, tx.changeDestinations, changeAddressFn)
->>>>>>> 72dee2a7
+		return addr.Address(), nil
+	}
+
+	return NewUnsignedTx(tx.inputs, tx.destinations, tx.changeDestinations, changeAddressFn)
 }